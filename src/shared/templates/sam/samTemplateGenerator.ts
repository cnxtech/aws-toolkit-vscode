--- conflicted
+++ resolved
@@ -46,77 +46,6 @@
     }
 
     public async generate(filename: string): Promise<void> {
-<<<<<<< HEAD
-        await this.validate()
-
-        const template: CloudFormation.Template = !!this._existingTemplateFilename
-            ? await this.createTemplateFromExistingTemplate()
-            : this.createTemplateFromScratch()
-        let parentDirectory: string
-        try {
-            const templateAsYaml: string = yaml.safeDump(template)
-            parentDirectory = path.dirname(filename)
-            if (!await filesystemUtilities.fileExists(parentDirectory)) {
-                await mkdir(parentDirectory)
-            }
-            await writeFile(filename, templateAsYaml, 'utf8')
-        } catch (err)  {
-            const errDetails = {
-                inputFileName: filename,
-                template,
-                parentDirectory: parentDirectory!,
-                error: err
-            }
-            throw new Error(`Failed to generate template: ${JSON.stringify(errDetails, undefined, 2)}`)
-        }
-    }
-
-    /**
-     * Throws an error if state is not valid
-     */
-    private async validate(): Promise<void> {
-        if (!this._codeUri) { throw new Error('Missing value: CodeUri') }
-        if (!this._resourceName) { throw new Error('Missing value: ResourceName') }
-
-        if (!this._existingTemplateFilename) {
-            if (!this._functionHandler) { throw new Error('Missing value: FunctionHandler') }
-            if (!this._runtime) { throw new Error('Missing value: Runtime') }
-        }
-    }
-
-    private validateExistingTemplate(template: CloudFormation.Template): void {
-        const templateResourceNames: Set<string> = !!template.Resources
-            ? new Set(Object.keys(template.Resources))
-            : new Set()
-
-        if (!!this._resourceName && !templateResourceNames.has(this._resourceName)) {
-            throw new Error(`Resource not found: ${this._resourceName}`)
-        }
-
-        const resource: CloudFormation.Resource = template.Resources![this._resourceName!]
-        if (!this._functionHandler && (!resource.Properties || !resource.Properties.Handler)) {
-            if (!this._functionHandler) { throw new Error('Missing value: FunctionHandler') }
-        }
-
-        if (!this._runtime && (!resource.Properties || !resource.Properties.Runtime)) {
-            if (!this._runtime) { throw new Error('Missing value: Runtime') }
-        }
-
-    }
-
-    private createTemplateFromScratch(): CloudFormation.Template {
-        const resources: {
-            [key: string]: CloudFormation.Resource
-        } = {}
-
-        resources[this._resourceName!] = {
-            Type: 'AWS::Serverless::Function',
-            Properties: {
-                Handler: this._functionHandler!,
-                CodeUri: this._codeUri!,
-                Runtime: this._runtime!,
-                Environment: this._environment || {}
-=======
         if (!this.resourceName) {
             throw new Error('Missing value: ResourceName')
         }
@@ -127,15 +56,14 @@
                     Type: 'AWS::Serverless::Function',
                     Properties: CloudFormation.validateProperties(this.properties)
                 }
->>>>>>> b773d409
             }
         }
         const templateAsYaml: string = yaml.safeDump(template, { skipInvalid: true })
 
         const parentDirectory: string = path.dirname(filename)
         if (!await filesystemUtilities.fileExists(parentDirectory)) {
-            await filesystem.mkdirAsync(parentDirectory, { recursive: true })
+            await mkdir(parentDirectory, { recursive: true })
         }
-        await filesystem.writeFileAsync(filename, templateAsYaml, 'utf8')
+        await writeFile(filename, templateAsYaml, 'utf8')
     }
 }